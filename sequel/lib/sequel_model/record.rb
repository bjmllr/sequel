module Sequel
  class Model
    alias_method :model, :class

    attr_reader :changed_columns, :values
    attr_writer :typecast_on_assignment

    class_attr_reader :columns, :dataset, :db, :primary_key, :str_columns
    
    # Creates new instance with values set to passed-in Hash.
    #
    # This method guesses whether the record exists when
    # <tt>new_record</tt> is set to false.
    def initialize(values = nil, from_db = false, &block)
      values ||=  {}
      @changed_columns = []
      @typecast_on_assignment = model.typecast_on_assignment
      @db_schema = model.db_schema
      if from_db
        @new = false
        @values = values
      else
        @values = {}
        @new = true
        set_with_params(values)
      end
      @changed_columns.clear 
      
      yield self if block
      after_initialize
    end
    
    # Returns value of attribute.
    def [](column)
      @values[column]
    end

    # Sets value of attribute and marks the column as changed.
    def []=(column, value)
      # If it is new, it doesn't have a value yet, so we should
      # definitely set the new value.
      # If the column isn't in @values, we can't assume it is
      # NULL in the database, so assume it has changed.
      if new? || !@values.include?(column) || value != @values[column]
        @changed_columns << column unless @changed_columns.include?(column)
        @values[column] = typecast_value(column, value)
      end
    end

    # Compares model instances by values.
    def ==(obj)
      (obj.class == model) && (obj.values == @values)
    end
    alias_method :eql?, :"=="

    # If pk is not nil, true only if the objects have the same class and pk.
    # If pk is nil, false.
    def ===(obj)
      pk.nil? ? false : (obj.class == model) && (obj.pk == pk)
    end

    # Deletes and returns self.  Does not run callbacks.
    # Look into using destroy instead.
    def delete
      before_delete
      this.delete
      self
    end
    
    # Like delete but runs hooks before and after delete.
    def destroy
      db.transaction do
        return false if before_destroy == false
        delete
        after_destroy
      end
      self
    end
    
    # Enumerates through all attributes.
    #
    # === Example:
    #   Ticket.find(7).each { |k, v| puts "#{k} => #{v}" }
    def each(&block)
      @values.each(&block)
    end

    # Returns true when current instance exists, false otherwise.
    def exists?
      this.count > 0
    end
    
    # Unique for objects with the same class and pk (if pk is not nil), or
    # the same class and values (if pk is nil).
    def hash
      [model, pk.nil? ? @values.sort_by{|k,v| k.to_s} : pk].hash
    end

    # Returns value for <tt>:id</tt> attribute.
    def id
      @values[:id]
    end

    # Returns a string representation of the model instance including
    # the class name and values.
    def inspect
      "#<%s @values=%s>" % [model.name, @values.inspect]
    end

    # Returns attribute names.
    def keys
      @values.keys
    end

    # Returns true if the current instance represents a new record.
    def new?
      @new
    end
    
    # Returns the primary key value identifying the model instance. If the
    # model's primary key is changed (using #set_primary_key or #no_primary_key)
    # this method is redefined accordingly.
    def pk
      raise(Error, "No primary key is associated with this model") unless key = primary_key
      case key
      when Array
        key.collect{|k| @values[k]}
      else
        @values[key]
      end
    end
    
    # Returns a hash identifying the model instance. Stock implementation.
    def pk_hash
      model.primary_key_hash(pk)
    end
    
    # Reloads values from database and returns self.
    def refresh
      @values = this.first || raise(Error, "Record not found")
      model.all_association_reflections.each do |r|
        instance_variable_set("@#{r[:name]}", nil)
      end
      self
    end
    alias_method :reload, :refresh

    # Creates or updates the record, after making sure the record
    # is valid.  If the record is not valid, returns false.
    def save(*columns)
      return false unless valid?
      save!(*columns)
    end

    # Creates or updates the record, without attempting to validate
    # it first. You can provide an optional list of columns to update,
    # in which case it only updates those columns
    def save!(*columns)
      return false if before_save == false
      if @new
        return false if before_create == false
        iid = model.dataset.insert(@values)
        # if we have a regular primary key and it's not set in @values,
        # we assume it's the last inserted id
        if (pk = primary_key) && !(Array === pk) && !@values[pk]
          @values[pk] = iid
        end
        if pk
          @this = nil # remove memoized this dataset
          refresh
        end
        @new = false
        after_create
      else
        return false if before_update == false
        if columns.empty?
          this.update(@values)
          @changed_columns = []
        else # update only the specified columns
          this.update(@values.reject {|k, v| !columns.include?(k)})
          @changed_columns.reject! {|c| columns.include?(c)}
        end
        after_update
      end
      after_save
      self
    end
    
    # Saves only changed columns or does nothing if no columns are marked as 
    # chanaged.
    def save_changes
      save(*@changed_columns) unless @changed_columns.empty?
    end

    # Sets the value attributes without saving the record.  Returns
    # the values changed.  Raises an error if the keys are not symbols
    # or strings or a string key was passed that was not a valid column.
    # This is a low level method that does not respect virtual attributes.  It
    # should probably be avoided.  Look into using set_with_params instead.
    def set_values(values)
      s = str_columns
      vals = values.inject({}) do |m, kv| 
        k, v = kv
        k = case k
        when Symbol
          k
        when String
          # Prevent denial of service via memory exhaustion by only 
          # calling to_sym if the symbol already exists.
          raise(::Sequel::Error, "all string keys must be a valid columns") unless s.include?(k)
          k.to_sym
        else
          raise(::Sequel::Error, "Only symbols and strings allows as keys")
        end
        m[k] = v
        m
      end
      vals.each {|k, v| @values[k] = v}
      vals
    end

    # Updates the instance with the supplied values with support for virtual
    # attributes, ignoring any values for which no setter method is available.
    # Does not save the record.
    #
    # If no columns have been set for this model (very unlikely), assume symbol
    # keys are valid column names, and assign the column value based on that.
    def set_with_params(hash)
      columns_not_set = !model.instance_variable_get(:@columns)
      meths = setter_methods
      hash.each do |k,v|
        m = "#{k}="
        if meths.include?(m)
          send(m, v)
        elsif columns_not_set && (Symbol === k)
          self[k] = v
        end
      end
    end

    # Returns (naked) dataset bound to current instance.
    def this
      @this ||= dataset.filter(pk_hash).limit(1).naked
    end
    
    # Sets the values attributes with set_values and then updates
    # the record in the database using those values.  This is a
    # low level method that does not run the usual save callbacks.
    # It should probably be avoided.  Look into using update_with_params instead.
    def update_values(values)
      before_update_values
      this.update(set_values(values))
    end
    
    # Runs set_with_params and saves the changes (which runs any callback methods).
    def update_with_params(values)
      set_with_params(values)
      save_changes
    end

    private
      # Returns all methods that can be used for attribute
      # assignment (those that end with =)
      def setter_methods
        methods.grep(/=\z/)
      end

      # Typecast the value to the column's type
      def typecast_value(column, value)
        return value unless @typecast_on_assignment && @db_schema && (col_schema = @db_schema[column])
<<<<<<< HEAD
        return nil if value.nil? and col_schema[:allow_null]
=======
        if value.nil?
          raise(Sequel::Error, "nil/NULL is not allowed for the #{column} column") if col_schema[:allow_null] == false
          return nil
        end
>>>>>>> 0bf3e462
        case col_schema[:type]
        when :integer
          Integer(value)
        when :string
          value.to_s
        when :float
          Float(value)
        when :boolean
          case value
          when false, 0, "0", /\Af(alse)?\z/i
            false
          else
            value.blank? ? nil : true
          end
        when :date
          case value
          when Date
            value
          when DateTime, Time
            Date.new(value.year, value.month, value.day)
          when String
            value.to_date
          else
            raise ArgumentError, "invalid value for Date: #{value.inspect}"
          end
        when :datetime
          case value
          when DateTime
            value
          when Date
            DateTime.new(value.year, value.month, value.day)
          when Time
            DateTime.new(value.year, value.month, value.day, value.hour, value.min, value.sec)
          when String
            value.to_datetime
          else
            raise ArgumentError, "invalid value for DateTime: #{value.inspect}"
          end
        else
          value
        end
      end
  end
end<|MERGE_RESOLUTION|>--- conflicted
+++ resolved
@@ -268,14 +268,10 @@
       # Typecast the value to the column's type
       def typecast_value(column, value)
         return value unless @typecast_on_assignment && @db_schema && (col_schema = @db_schema[column])
-<<<<<<< HEAD
-        return nil if value.nil? and col_schema[:allow_null]
-=======
         if value.nil?
           raise(Sequel::Error, "nil/NULL is not allowed for the #{column} column") if col_schema[:allow_null] == false
           return nil
         end
->>>>>>> 0bf3e462
         case col_schema[:type]
         when :integer
           Integer(value)
