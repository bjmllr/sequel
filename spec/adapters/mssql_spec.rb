require File.join(File.dirname(File.expand_path(__FILE__)), 'spec_helper.rb')

require ENV['SEQUEL_MSSQL_SPEC_REQUIRE'] if ENV['SEQUEL_MSSQL_SPEC_REQUIRE']

unless defined?(MSSQL_DB)
  MSSQL_URL = 'jdbc:sqlserver://localhost;integratedSecurity=true;database=sandbox' unless defined? MSSQL_URL
  MSSQL_DB = Sequel.connect(ENV['SEQUEL_MSSQL_SPEC_DB']||MSSQL_URL)
end
INTEGRATION_DB = MSSQL_DB unless defined?(INTEGRATION_DB)

def MSSQL_DB.sqls
  (@sqls ||= [])
end
logger = Object.new
def logger.method_missing(m, msg)
  MSSQL_DB.sqls << msg
end
MSSQL_DB.loggers = [logger]

MSSQL_DB.create_table! :test do
  text :name
  integer :value, :index => true
end
MSSQL_DB.create_table! :test2 do
  text :name
  integer :value
end
MSSQL_DB.create_table! :test3 do
  integer :value
  timestamp :time
end
MSSQL_DB.create_table! :test4 do
  varchar :name, :size => 20
  varbinary :value
end

describe "A MSSQL database" do
  before do
    @db = MSSQL_DB
  end

  cspecify "should be able to read fractional part of timestamp", :odbc do
    rs = @db["select getutcdate() as full_date, cast(datepart(millisecond, getutcdate()) as int) as milliseconds"].first
    rs[:milliseconds].should == rs[:full_date].usec/1000
  end

  cspecify "should be able to write fractional part of timestamp", :odbc do
    t = Time.utc(2001, 12, 31, 23, 59, 59, 997000)
    (t.usec/1000).should == @db["select cast(datepart(millisecond, ?) as int) as milliseconds", t].get
  end
  
  specify "should not raise an error when getting the server version" do
    proc{@db.server_version}.should_not raise_error
    proc{@db.dataset.server_version}.should_not raise_error
  end
  
  specify "should work with NOLOCK" do
    @db.transaction{@db[:test3].nolock.all.should == []}
  end
end

describe "MSSQL Dataset#join_table" do
  specify "should emulate the USING clause with ON" do
    MSSQL_DB[:items].join(:categories, [:id]).sql.should ==
      'SELECT * FROM ITEMS INNER JOIN CATEGORIES ON (CATEGORIES.ID = ITEMS.ID)'
    ['SELECT * FROM ITEMS INNER JOIN CATEGORIES ON ((CATEGORIES.ID1 = ITEMS.ID1) AND (CATEGORIES.ID2 = ITEMS.ID2))',
     'SELECT * FROM ITEMS INNER JOIN CATEGORIES ON ((CATEGORIES.ID2 = ITEMS.ID2) AND (CATEGORIES.ID1 = ITEMS.ID1))'].
    should include(MSSQL_DB[:items].join(:categories, [:id1, :id2]).sql)
    MSSQL_DB[:items___i].join(:categories___c, [:id]).sql.should ==
      'SELECT * FROM ITEMS AS I INNER JOIN CATEGORIES AS C ON (C.ID = I.ID)'
  end
end

describe "MSSQL Dataset#output" do
  before do
    @db = MSSQL_DB
    @db.create_table!(:items){String :name; Integer :value}
    @db.create_table!(:out){String :name; Integer :value}
    @ds = @db[:items]
  end
  after do
    @db.drop_table(:items)
    @db.drop_table(:out)
  end

  specify "should format OUTPUT clauses without INTO for DELETE statements" do
    @ds.output(nil, [:deleted__name, :deleted__value]).delete_sql.should =~
      /DELETE FROM ITEMS OUTPUT DELETED.(NAME|VALUE), DELETED.(NAME|VALUE)/
    @ds.output(nil, [:deleted.*]).delete_sql.should =~
      /DELETE FROM ITEMS OUTPUT DELETED.*/
  end
  
  specify "should format OUTPUT clauses with INTO for DELETE statements" do
    @ds.output(:out, [:deleted__name, :deleted__value]).delete_sql.should =~
      /DELETE FROM ITEMS OUTPUT DELETED.(NAME|VALUE), DELETED.(NAME|VALUE) INTO OUT/
    @ds.output(:out, {:name => :deleted__name, :value => :deleted__value}).delete_sql.should =~
      /DELETE FROM ITEMS OUTPUT DELETED.(NAME|VALUE), DELETED.(NAME|VALUE) INTO OUT \((NAME|VALUE), (NAME|VALUE)\)/
  end

  specify "should format OUTPUT clauses without INTO for INSERT statements" do
    @ds.output(nil, [:inserted__name, :inserted__value]).insert_sql(:name => "name", :value => 1).should =~
      /INSERT INTO ITEMS \((NAME|VALUE), (NAME|VALUE)\) OUTPUT INSERTED.(NAME|VALUE), INSERTED.(NAME|VALUE) VALUES \((N'name'|1), (N'name'|1)\)/
    @ds.output(nil, [:inserted.*]).insert_sql(:name => "name", :value => 1).should =~
      /INSERT INTO ITEMS \((NAME|VALUE), (NAME|VALUE)\) OUTPUT INSERTED.* VALUES \((N'name'|1), (N'name'|1)\)/
  end

  specify "should format OUTPUT clauses with INTO for INSERT statements" do
    @ds.output(:out, [:inserted__name, :inserted__value]).insert_sql(:name => "name", :value => 1).should =~
      /INSERT INTO ITEMS \((NAME|VALUE), (NAME|VALUE)\) OUTPUT INSERTED.(NAME|VALUE), INSERTED.(NAME|VALUE) INTO OUT VALUES \((N'name'|1), (N'name'|1)\)/
    @ds.output(:out, {:name => :inserted__name, :value => :inserted__value}).insert_sql(:name => "name", :value => 1).should =~
      /INSERT INTO ITEMS \((NAME|VALUE), (NAME|VALUE)\) OUTPUT INSERTED.(NAME|VALUE), INSERTED.(NAME|VALUE) INTO OUT \((NAME|VALUE), (NAME|VALUE)\) VALUES \((N'name'|1), (N'name'|1)\)/
  end

  specify "should format OUTPUT clauses without INTO for UPDATE statements" do
    @ds.output(nil, [:inserted__name, :deleted__value]).update_sql(:value => 2).should =~
      /UPDATE ITEMS SET VALUE = 2 OUTPUT (INSERTED.NAME|DELETED.VALUE), (INSERTED.NAME|DELETED.VALUE)/
    @ds.output(nil, [:inserted.*]).update_sql(:value => 2).should =~
      /UPDATE ITEMS SET VALUE = 2 OUTPUT INSERTED.*/
  end

  specify "should format OUTPUT clauses with INTO for UPDATE statements" do
    @ds.output(:out, [:inserted__name, :deleted__value]).update_sql(:value => 2).should =~
      /UPDATE ITEMS SET VALUE = 2 OUTPUT (INSERTED.NAME|DELETED.VALUE), (INSERTED.NAME|DELETED.VALUE) INTO OUT/
    @ds.output(:out, {:name => :inserted__name, :value => :deleted__value}).update_sql(:value => 2).should =~
      /UPDATE ITEMS SET VALUE = 2 OUTPUT (INSERTED.NAME|DELETED.VALUE), (INSERTED.NAME|DELETED.VALUE) INTO OUT \((NAME|VALUE), (NAME|VALUE)\)/
  end

  specify "should execute OUTPUT clauses in DELETE statements" do
    @ds.insert(:name => "name", :value => 1)
    @ds.output(:out, [:deleted__name, :deleted__value]).delete
    @db[:out].all.should == [{:name => "name", :value => 1}]
    @ds.insert(:name => "name", :value => 2)
    @ds.output(:out, {:name => :deleted__name, :value => :deleted__value}).delete
    @db[:out].all.should == [{:name => "name", :value => 1}, {:name => "name", :value => 2}]
  end

  specify "should execute OUTPUT clauses in INSERT statements" do
    @ds.output(:out, [:inserted__name, :inserted__value]).insert(:name => "name", :value => 1)
    @db[:out].all.should == [{:name => "name", :value => 1}]
    @ds.output(:out, {:name => :inserted__name, :value => :inserted__value}).insert(:name => "name", :value => 2)
    @db[:out].all.should == [{:name => "name", :value => 1}, {:name => "name", :value => 2}]
  end

  specify "should execute OUTPUT clauses in UPDATE statements" do
    @ds.insert(:name => "name", :value => 1)
    @ds.output(:out, [:inserted__name, :deleted__value]).update(:value => 2)
    @db[:out].all.should == [{:name => "name", :value => 1}]
    @ds.output(:out, {:name => :inserted__name, :value => :deleted__value}).update(:value => 3)
    @db[:out].all.should == [{:name => "name", :value => 1}, {:name => "name", :value => 2}]
  end
end

describe "MSSQL dataset" do
  before do
    @db = MSSQL_DB
    @ds = MSSQL_DB[:t]
  end

  describe "using #with and #with_recursive" do
    before do
      @ds1 = @ds.with(:t, @db[:x])
      @ds2 = @ds.with_recursive(:t, @db[:x], @db[:t])
    end

    specify "should prepend UPDATE statements with WITH clause" do
      @ds1.update_sql(:x => :y).should == 'WITH T AS (SELECT * FROM X) UPDATE T SET X = Y'
      @ds2.update_sql(:x => :y).should == 'WITH T AS (SELECT * FROM X UNION ALL SELECT * FROM T) UPDATE T SET X = Y'
    end

    specify "should prepend DELETE statements with WITH clause" do
      @ds1.filter(:y => 1).delete_sql.should == 'WITH T AS (SELECT * FROM X) DELETE FROM T WHERE (Y = 1)'
      @ds2.filter(:y => 1).delete_sql.should == 'WITH T AS (SELECT * FROM X UNION ALL SELECT * FROM T) DELETE FROM T WHERE (Y = 1)'
    end

    specify "should prepend INSERT statements with WITH clause" do
      @ds1.insert_sql(@db[:t]).should == 'WITH T AS (SELECT * FROM X) INSERT INTO T SELECT * FROM T'
      @ds2.insert_sql(@db[:t]).should == 'WITH T AS (SELECT * FROM X UNION ALL SELECT * FROM T) INSERT INTO T SELECT * FROM T'
    end

<<<<<<< HEAD
    describe "on #import" do
=======
    specify "should move WITH clause on joined dataset to top level" do
      @db[:s].inner_join(@ds1).sql.should == "WITH T AS (SELECT * FROM X) SELECT * FROM S INNER JOIN (SELECT * FROM T) AS T1"
      @ds1.inner_join(@db[:s].with(:s, @db[:y])).sql.should == "WITH T AS (SELECT * FROM X), S AS (SELECT * FROM Y) SELECT * FROM T INNER JOIN (SELECT * FROM S) AS T1"
    end

    context "on #import" do
>>>>>>> 40ea8bc9
      before do
        @db = @db.clone
        class << @db
          attr_reader :import_sqls

          def execute(sql, opts={})
            @import_sqls ||= []
            @import_sqls << sql
          end
          alias execute_dui execute

          def transaction(opts={})
            @import_sqls ||= []
            @import_sqls << 'BEGIN'
            yield
            @import_sqls << 'COMMIT'
          end
        end
      end

      specify "should prepend INSERT statements with WITH clause" do
        @db[:items].with(:items, @db[:inventory].group(:type)).import([:x, :y], [[1, 2], [3, 4], [5, 6]], :slice => 2)
        @db.import_sqls.should == [
          'BEGIN',
          "WITH ITEMS AS (SELECT * FROM INVENTORY GROUP BY TYPE) INSERT INTO ITEMS (X, Y) SELECT 1, 2 UNION ALL SELECT 3, 4",
          'COMMIT',
          'BEGIN',
          "WITH ITEMS AS (SELECT * FROM INVENTORY GROUP BY TYPE) INSERT INTO ITEMS (X, Y) SELECT 5, 6",
          'COMMIT'
        ]
      end
    end
  end
end

describe "MSSQL joined datasets" do
  before do
    @db = MSSQL_DB
  end

  specify "should format DELETE statements" do
    @db[:t1].inner_join(:t2, :t1__pk => :t2__pk).delete_sql.should ==
      "DELETE FROM T1 FROM T1 INNER JOIN T2 ON (T1.PK = T2.PK)"
  end

  specify "should format UPDATE statements" do
    @db[:t1].inner_join(:t2, :t1__pk => :t2__pk).update_sql(:pk => :t2__pk).should ==
      "UPDATE T1 SET PK = T2.PK FROM T1 INNER JOIN T2 ON (T1.PK = T2.PK)"
  end
end

describe "Offset support" do
  before do
    @db = MSSQL_DB
    @db.create_table!(:i){Integer :id; Integer :parent_id}
    @ds = @db[:i].order(:id)
    @hs = []
    @ds.row_proc = proc{|r| @hs << r.dup; r[:id] *= 2; r[:parent_id] *= 3; r}
    @ds.import [:id, :parent_id], [[1,nil],[2,nil],[3,1],[4,1],[5,3],[6,5]]
  end
  after do
    @db.drop_table(:i)
  end
  
  specify "should return correct rows" do
    @ds.limit(2, 2).all.should == [{:id=>6, :parent_id=>3}, {:id=>8, :parent_id=>3}]
  end
  
  specify "should not include offset column in hashes passed to row_proc" do
    @ds.limit(2, 2).all
    @hs.should == [{:id=>3, :parent_id=>1}, {:id=>4, :parent_id=>1}]
  end
end

describe "Common Table Expressions" do
  before do
    @db = MSSQL_DB
    @db.create_table!(:i1){Integer :id; Integer :parent_id}
    @db.create_table!(:i2){Integer :id; Integer :parent_id}
    @ds = @db[:i1]
    @ds2 = @db[:i2]
    @ds.import [:id, :parent_id], [[1,nil],[2,nil],[3,1],[4,1],[5,3],[6,5]]
  end
  after do
    @db.drop_table(:i1)
    @db.drop_table(:i2)
  end

  specify "using #with should be able to update" do
    @ds.insert(:id=>1)
    @ds2.insert(:id=>2, :parent_id=>1)
    @ds2.insert(:id=>3, :parent_id=>2)
    @ds.with(:t, @ds2).filter(:id => @db[:t].select(:id)).update(:parent_id => @db[:t].filter(:id => :i1__id).select(:parent_id).limit(1))
    @ds[:id => 1].should == {:id => 1, :parent_id => nil}
    @ds[:id => 2].should == {:id => 2, :parent_id => 1}
    @ds[:id => 3].should == {:id => 3, :parent_id => 2}
    @ds[:id => 4].should == {:id => 4, :parent_id => 1}
  end

  specify "using #with_recursive should be able to update" do
    ds = @ds.with_recursive(:t, @ds.filter(:parent_id=>1).or(:id => 1), @ds.join(:t, :i=>:parent_id).select(:i1__id, :i1__parent_id), :args=>[:i, :pi])
    ds.filter(~{:id => @db[:t].select(:i)}).update(:parent_id => 1)
    @ds[:id => 1].should == {:id => 1, :parent_id => nil}
    @ds[:id => 2].should == {:id => 2, :parent_id => 1}
    @ds[:id => 5].should == {:id => 5, :parent_id => 3}
  end

  specify "using #with should be able to insert" do
    @ds2.insert(:id=>7)
    @ds.with(:t, @ds2).insert(@db[:t])
    @ds[:id => 7].should == {:id => 7, :parent_id => nil}
  end

  specify "using #with_recursive should be able to insert" do
    ds = @ds2.with_recursive(:t, @ds.filter(:parent_id=>1), @ds.join(:t, :i=>:parent_id).select(:i1__id, :i1__parent_id), :args=>[:i, :pi])
    ds.insert @db[:t]
    @ds2.all.should == [{:id => 3, :parent_id => 1}, {:id => 4, :parent_id => 1}, {:id => 5, :parent_id => 3}, {:id => 6, :parent_id => 5}]
  end

  specify "using #with should be able to delete" do
    @ds2.insert(:id=>6)
    @ds2.insert(:id=>5)
    @ds2.insert(:id=>4)
    @ds.with(:t, @ds2).filter(:id => @db[:t].select(:id)).delete
    @ds.all.should == [{:id => 1, :parent_id => nil}, {:id => 2, :parent_id => nil}, {:id => 3, :parent_id => 1}]
  end

  specify "using #with_recursive should be able to delete" do
    @ds.insert(:id=>7, :parent_id=>2)
    ds = @ds.with_recursive(:t, @ds.filter(:parent_id=>1), @ds.join(:t, :i=>:parent_id).select(:i1__id, :i1__parent_id), :args=>[:i, :pi])
    ds.filter(:i1__id => @db[:t].select(:i)).delete
    @ds.all.should == [{:id => 1, :parent_id => nil}, {:id => 2, :parent_id => nil}, {:id => 7, :parent_id => 2}]
  end

  specify "using #with should be able to import" do
    @ds2.insert(:id=>7)
    @ds.with(:t, @ds2).import [:id, :parent_id], @db[:t].select(:id, :parent_id)
    @ds[:id => 7].should == {:id => 7, :parent_id => nil}
  end

  specify "using #with_recursive should be able to import" do
    ds = @ds2.with_recursive(:t, @ds.filter(:parent_id=>1), @ds.join(:t, :i=>:parent_id).select(:i1__id, :i1__parent_id), :args=>[:i, :pi])
    ds.import [:id, :parent_id], @db[:t].select(:i, :pi)
    @ds2.all.should == [{:id => 3, :parent_id => 1}, {:id => 4, :parent_id => 1}, {:id => 5, :parent_id => 3}, {:id => 6, :parent_id => 5}]
  end
end

describe "MSSSQL::Dataset#insert" do
  before do
    @db = MSSQL_DB
    @db.create_table!(:test5){primary_key :xid; Integer :value}
    @db.sqls.clear
    @ds = @db[:test5]
  end
  after do
    @db.drop_table(:test5) rescue nil
  end

  specify "should have insert_select return nil if disable_insert_output is used" do
    @ds.disable_insert_output.insert_select(:value=>10).should == nil
  end
  
  specify "should have insert_select return nil if the server version is not 2005+" do
    @ds.meta_def(:server_version){8000760}
    @ds.insert_select(:value=>10).should == nil
  end

  specify "should have insert_select insert the record and return the inserted record" do
    h = @ds.insert_select(:value=>10)
    h[:value].should == 10
    @ds.first(:xid=>h[:xid])[:value].should == 10
  end
end

describe "MSSSQL::Dataset#disable_insert_output" do
  specify "should play nicely with simple_select_all?" do
    MSSQL_DB[:test].disable_insert_output.send(:simple_select_all?).should == true
  end
end

describe "MSSSQL::Dataset#into" do
  before do
    @db = MSSQL_DB
  end

  specify "should format SELECT statement" do
    @db[:t].into(:new).select_sql.should == "SELECT * INTO NEW FROM T"
  end

  specify "should select rows into a new table" do
    @db.create_table!(:t) {Integer :id; String :value}
    @db[:t].insert(:id => 1, :value => "test")
    @db << @db[:t].into(:new).select_sql
    @db[:new].all.should == [{:id => 1, :value => "test"}]
    @db.drop_table(:t)
    @db.drop_table(:new)
  end
end

describe "A MSSQL database" do
  before do
    @db = MSSQL_DB
  end
  after do
    @db.drop_table(:a)
  end
  
  specify "should handle many existing types for set_column_allow_null" do
    @db.create_table!(:a){column :a, 'integer'}
    @db.alter_table(:a){set_column_allow_null :a, false}
    @db.create_table!(:a){column :a, 'decimal(24, 2)'}
    @db.alter_table(:a){set_column_allow_null :a, false}
    @db.schema(:a).first.last[:column_size].should == 24
    @db.schema(:a).first.last[:scale].should == 2
    @db.create_table!(:a){column :a, 'decimal(10)'}
    @db.schema(:a).first.last[:column_size].should == 10
    @db.schema(:a).first.last[:scale].should == 0
    @db.alter_table(:a){set_column_allow_null :a, false}
    @db.create_table!(:a){column :a, 'nchar(2)'}
    @db.alter_table(:a){set_column_allow_null :a, false}
    s = @db.schema(:a).first.last
    (s[:max_chars] || s[:column_size]).should == 2
  end
end

describe "MSSQL::Database#rename_table" do
  specify "should work on non-schema bound tables which need escaping" do
    MSSQL_DB.quote_identifiers = true
    MSSQL_DB.create_table! :'foo bar' do
      text :name
    end
    MSSQL_DB.drop_table :baz rescue nil
    proc { MSSQL_DB.rename_table 'foo bar', 'baz' }.should_not raise_error
  end
  
  specify "should workd on schema bound tables" do
    MSSQL_DB.execute(<<-SQL)
      IF NOT EXISTS (SELECT * FROM sys.schemas WHERE name = 'MY')
        EXECUTE sp_executesql N'create schema MY'
    SQL
    MSSQL_DB.create_table! :MY__foo do
      text :name
    end
    proc { MSSQL_DB.rename_table :MY__foo, :MY__bar }.should_not raise_error
    proc { MSSQL_DB.rename_table :MY__bar, :foo }.should_not raise_error
  end
end

describe "MSSQL::Dataset#count" do
  specify "should work with a distinct query with an order clause" do
    MSSQL_DB.create_table!(:items){String :name; Integer :value}
    MSSQL_DB[:items].insert(:name => "name", :value => 1)
    MSSQL_DB[:items].insert(:name => "name", :value => 1)
    MSSQL_DB[:items].select(:name, :value).distinct.order(:name).count.should == 1
    MSSQL_DB[:items].select(:name, :value).group(:name, :value).order(:name).count.should == 1
  end
end<|MERGE_RESOLUTION|>--- conflicted
+++ resolved
@@ -177,16 +177,12 @@
       @ds2.insert_sql(@db[:t]).should == 'WITH T AS (SELECT * FROM X UNION ALL SELECT * FROM T) INSERT INTO T SELECT * FROM T'
     end
 
-<<<<<<< HEAD
-    describe "on #import" do
-=======
     specify "should move WITH clause on joined dataset to top level" do
       @db[:s].inner_join(@ds1).sql.should == "WITH T AS (SELECT * FROM X) SELECT * FROM S INNER JOIN (SELECT * FROM T) AS T1"
       @ds1.inner_join(@db[:s].with(:s, @db[:y])).sql.should == "WITH T AS (SELECT * FROM X), S AS (SELECT * FROM Y) SELECT * FROM T INNER JOIN (SELECT * FROM S) AS T1"
     end
 
-    context "on #import" do
->>>>>>> 40ea8bc9
+    describe "on #import" do
       before do
         @db = @db.clone
         class << @db
